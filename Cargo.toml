--- conflicted
+++ resolved
@@ -16,14 +16,10 @@
 
 [dependencies]
 bytes = "1.5.0"
-<<<<<<< HEAD
-cudarc = { version = "0.17.4", features = ["cuda-13000"], optional = true }
-=======
 cudarc = { version = "0.17.7", features = [
     "cuda-version-from-build-system",
     "fallback-latest",
 ], optional = true }
->>>>>>> f8f4f649
 dlpark = { git = "https://github.com/SunDoge/dlpark.git", version = "0.6.0", features = [
     "half",
     "ndarray",
